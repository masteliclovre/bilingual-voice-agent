# Bilingual Voice Agent

This repository contains experimental scripts for building a low-latency Croatian/English voice
assistant. The `test2` directory includes:

- `voice_agent.py` – an always-listening assistant that performs transcription (Whisper), reasoning
  (OpenAI) and speech synthesis (ElevenLabs) on a single machine.
- `client_mic.py` – a lightweight client that captures microphone audio and sends it to a remote
  automatic speech recognition (ASR) server.
- `server_asr.py` – a FastAPI service that exposes Faster-Whisper transcription for use by remote
  clients.
<<<<<<< HEAD
- `realtime_proxy.py` – a WebSocket bridge that hides your OpenAI API key while relaying audio to
  the Realtime API.
- `realtime_client.py` – a streaming microphone client that speaks to the proxy and forwards the
  assistant reply to ElevenLabs for playback.
=======
>>>>>>> 58514ac0

If you plan to serve users over the internet, read the networking guide for advice on avoiding
bandwidth bottlenecks and deploying the ASR server to the cloud: [`docs/networking.md`](docs/networking.md).<|MERGE_RESOLUTION|>--- conflicted
+++ resolved
@@ -9,13 +9,11 @@
   automatic speech recognition (ASR) server.
 - `server_asr.py` – a FastAPI service that exposes Faster-Whisper transcription for use by remote
   clients.
-<<<<<<< HEAD
 - `realtime_proxy.py` – a WebSocket bridge that hides your OpenAI API key while relaying audio to
   the Realtime API.
 - `realtime_client.py` – a streaming microphone client that speaks to the proxy and forwards the
   assistant reply to ElevenLabs for playback.
-=======
->>>>>>> 58514ac0
+
 
 If you plan to serve users over the internet, read the networking guide for advice on avoiding
 bandwidth bottlenecks and deploying the ASR server to the cloud: [`docs/networking.md`](docs/networking.md).